--- conflicted
+++ resolved
@@ -21,11 +21,7 @@
 
     def build_nn_modules(self) -> None:
         self.embedding = torch.nn.Embedding(self.in_dim, self.out_dim)
-<<<<<<< HEAD
-        # self.embedding.weight.data.fill_(0.)
-=======
         self.embedding.weight.data.fill_(0.)
->>>>>>> e5d96eae
 
     def mean(self, dim=0):
         """Return the mean of the embedding weights along a dim."""
